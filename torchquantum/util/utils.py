"""
MIT License

Copyright (c) 2020-present TorchQuantum Authors

Permission is hereby granted, free of charge, to any person obtaining a copy
of this software and associated documentation files (the "Software"), to deal
in the Software without restriction, including without limitation the rights
to use, copy, modify, merge, publish, distribute, sublicense, and/or sell
copies of the Software, and to permit persons to whom the Software is
furnished to do so, subject to the following conditions:

The above copyright notice and this permission notice shall be included in all
copies or substantial portions of the Software.

THE SOFTWARE IS PROVIDED "AS IS", WITHOUT WARRANTY OF ANY KIND, EXPRESS OR
IMPLIED, INCLUDING BUT NOT LIMITED TO THE WARRANTIES OF MERCHANTABILITY,
FITNESS FOR A PARTICULAR PURPOSE AND NONINFRINGEMENT. IN NO EVENT SHALL THE
AUTHORS OR COPYRIGHT HOLDERS BE LIABLE FOR ANY CLAIM, DAMAGES OR OTHER
LIABILITY, WHETHER IN AN ACTION OF CONTRACT, TORT OR OTHERWISE, ARISING FROM,
OUT OF OR IN CONNECTION WITH THE SOFTWARE OR THE USE OR OTHER DEALINGS IN THE
SOFTWARE.
"""

from __future__ import annotations

import copy
from typing import TYPE_CHECKING, Iterable

import numpy as np
import torch
import torch.nn as nn
import torch.nn.functional as F
from opt_einsum import contract
from qiskit.exceptions import QiskitError
from torchpack.utils.config import Config
from torchpack.utils.logging import logger

import torchquantum as tq
from torchquantum.macro import C_DTYPE

if TYPE_CHECKING:
    from torchquantum.device import QuantumDevice
    from torchquantum.module import QuantumModule
else:
    QuantumModule = None
    QuantumDevice = None


__all__ = [
    "pauli_eigs",
    "diag",
    "Timer",
    "get_unitary_loss",
    "legalize_unitary",
    "switch_little_big_endian_matrix",
    "switch_little_big_endian_state",
    "get_expectations_from_counts",
    "find_global_phase",
    "build_module_op_list",
    "build_module_from_op_list",
    "build_module_description_test",
    "get_p_v_reg_mapping",
    "get_p_c_reg_mapping",
    "get_v_c_reg_mapping",
    "get_cared_configs",
    "get_success_rate",
    "get_provider",
    "get_provider_hub_group_project",
    "normalize_statevector",
    "get_circ_stats",
    "partial_trace",
    "tensor_form",
    "matrix_form",
    "dm_to_mixture_of_state",
    "pauli_string_to_matrix",
    "parameter_shift_gradient",
]


def pauli_eigs(n) -> np.ndarray:
    r"""Eigenvalues for :math:`A^{\o times n}`, where :math:`A` is
    Pauli operator, or shares its eigenvalues.

    As an example if n==2, then the eigenvalues of a tensor product consisting
    of two matrices sharing the eigenvalues with Pauli matrices is returned.

    Args:
        n (int): the number of qubits the matrix acts on
    Returns:
        list: the eigenvalues of the specified observable
    """
    if n == 1:
        return np.array([1, -1])
    return np.concatenate([pauli_eigs(n - 1), -pauli_eigs(n - 1)])


def diag(x):
    """
    Compute the diagonal matrix from a given input tensor.

    Args:
        x (torch.Tensor): Input tensor.

    Returns:
        torch.Tensor: Diagonal matrix with the diagonal elements from the input tensor.
    """
    # input tensor, output tensor with diagonal as the input
    # manual implementation because torch.diag does not support autograd of
    # complex number
    diag_len = x.shape[-1]
    x = x.unsqueeze(-1)
    dims = list(x.shape)
    x = torch.cat([x, torch.zeros(dims[:-1] + [diag_len]).to(x.device)], dim=-1)
    x = x.view(dims[:-2] + [diag_len * (diag_len + 1)])[..., :-diag_len]
    x = x.view(dims[:-2] + [diag_len, diag_len])
    return x


class Timer(object):
    """
    Timer class to measure the execution time of a code block.

    Args:
        device (str): Device to use for timing. Can be "gpu" or "cpu".
        name (str): Name of the task being measured.
        times (int): Number of times the task will be executed.

    Example:
        # Measure the execution time of a code block on the GPU
        with Timer(device="gpu", name="MyTask", times=100):
            # Code block to be measured
            ...

    """

    def __init__(self, device="gpu", name="", times=100):
        self.device = device
        self.name = name
        self.times = times
        if device == "gpu":
            self.start = torch.cuda.Event(enable_timing=True)
            self.end = torch.cuda.Event(enable_timing=True)

    def __enter__(self):
        if self.device == "gpu":
            self.start.record()

    def __exit__(self, exc_type, exc_value, tb):
        if self.device == "gpu":
            self.end.record()
            torch.cuda.synchronize()
            print(
                f"Task: {self.name}: "
                f"{self.start.elapsed_time(self.end) / self.times} ms"
            )


def get_unitary_loss(model: nn.Module):
    """
    Calculate the unitary loss of a model.

    The unitary loss measures the deviation of the trainable unitary matrices
    in the model from the identity matrix.

    Args:
        model (nn.Module): The model containing trainable unitary matrices.

    Returns:
        torch.Tensor: The unitary loss.

    Example:
        loss = get_unitary_loss(model)
    """
    loss = 0
    for name, params in model.named_parameters():
        if "TrainableUnitary" in name:
            U = params
            like_identity = U.matmul(U.conj().permute(0, 2, 1))
            identity = torch.eye(U.shape[0], dtype=C_DTYPE, device=U.device)
            loss += F.mse_loss(
                torch.view_as_real(identity), torch.view_as_real(like_identity)
            )

    return loss


def legalize_unitary(model: nn.Module):
    """
    Legalize the unitary matrices in the model.

    The function modifies the trainable unitary matrices in the model by applying
    singular value decomposition (SVD) and reassembling the matrices using the
    reconstructed singular values.

    Args:
        model (nn.Module): The model containing trainable unitary matrices.

    Returns:
        None

    Example:
        legalize_unitary(model)
    """
    with torch.no_grad():
        for name, params in model.named_parameters():
            if "TrainableUnitary" in name:
                U = params
                U, Sigma, V = torch.svd(U)
                params.data.copy_(U.matmul(V.conj().permute(0, 2, 1)))


def switch_little_big_endian_matrix(mat):
    """
    Switches the little-endian and big-endian order of a multi-dimensional matrix.

    The function reshapes the input matrix to a 2D or multi-dimensional matrix with dimensions
    that are powers of 2. It then switches the order of the dimensions, effectively changing
    the little-endian order to big-endian, or vice versa. The function can handle both
    batched and non-batched matrices.

    Args:
        mat (numpy.ndarray): The input matrix.

    Returns:
        numpy.ndarray: The matrix with the switched endian order.

    Example:
        switched_mat = switch_little_big_endian_matrix(mat)
    """
    if len(mat.shape) % 2 == 1:
        is_batch_matrix = True
        bsz = mat.shape[0]
        reshape = [bsz] + [2] * int(np.log2(mat[0].size))
    else:
        is_batch_matrix = False
        reshape = [2] * int(np.log2(mat.size))

    original_shape = mat.shape
    mat = mat.reshape(reshape)
    axes = list(range(len(mat.shape) // 2))
    axes.reverse()
    axes += [axis + len(mat.shape) // 2 for axis in axes]

    if is_batch_matrix:
        axes = [0] + [axis + 1 for axis in axes]

    mat = np.transpose(mat, axes=axes).reshape(original_shape)
    return mat


def switch_little_big_endian_state(state):
    """
    Switches the little-endian and big-endian order of a quantum state vector.

    The function reshapes the input state vector to a 1D or multi-dimensional state vector with
    dimensions that are powers of 2. It then switches the order of the dimensions, effectively
    changing the little-endian order to big-endian, or vice versa. The function can handle both
    batched and non-batched state vectors.

    Args:
        state (numpy.ndarray): The input state vector.

    Returns:
        numpy.ndarray: The state vector with the switched endian order.

    Raises:
        ValueError: If the dimension of the state vector is not 1 or 2.

    Example:
        switched_state = switch_little_big_endian_state(state)
    """

    if len(state.shape) > 1:
        is_batch_state = True
        bsz = state.shape[0]
        reshape = [bsz] + [2] * int(np.log2(state[0].size))
    elif len(state.shape) == 1:
        is_batch_state = False
        reshape = [2] * int(np.log2(state.size))
    else:
        logger.exception("Dimension of statevector should be 1 or 2")
        raise ValueError

    original_shape = state.shape
    state = state.reshape(reshape)

    if is_batch_state:
        axes = list(range(1, len(state.shape)))
        axes.reverse()
        axes = [0] + axes
    else:
        axes = list(range(len(state.shape)))
        axes.reverse()

    mat = np.transpose(state, axes=axes).reshape(original_shape)

    return mat


def switch_little_big_endian_matrix_test():
    logger.info(switch_little_big_endian_matrix(np.ones((16, 16))))
    logger.info(switch_little_big_endian_matrix(np.ones((5, 16, 16))))


def switch_little_big_endian_state_test():
    logger.info(switch_little_big_endian_state(np.ones((5, 16))))
    logger.info(switch_little_big_endian_state(np.arange(8)))


def get_expectations_from_counts(counts, n_wires):
    """
    Calculate expectation values from counts.

    This function takes a counts dictionary or a list of counts dictionaries
    and calculates the expectation values based on the probability of measuring
    the state '1' on each wire. The expectation values are computed as the
    flipped difference between the probability of measuring '1' and the probability
    of measuring '0' on each wire.

    Args:
        counts (dict or list[dict]): The counts dictionary or a list of counts dictionaries.
        n_wires (int): The number of wires.

    Returns:
        numpy.ndarray: The expectation values.

    Example:
        counts = {'000': 10, '100': 5, '010': 15}
        expectations = get_expectations_from_counts(counts, 3)
    """
    exps = []
    if isinstance(counts, dict):
        counts = [counts]
    for count in counts:
        ctr_one = [0] * n_wires
        total_shots = 0
        for k, v in count.items():
            for wire in range(n_wires):
                if k[wire] == "1":
                    ctr_one[wire] += v
            total_shots += v
        prob_one = np.array(ctr_one) / total_shots
        exp = np.flip(-1 * prob_one + 1 * (1 - prob_one))
        exps.append(exp)
    res = np.stack(exps)
    return res


def find_global_phase(mat1, mat2, threshold):
    """
    Find a numerical stable global phase between two matrices.

    This function compares the elements of two matrices `mat1` and `mat2`
    and identifies a numerical stable global phase by finding the first
    non-zero element pair with absolute values greater than the specified
    threshold. The global phase is calculated as the ratio of the corresponding
    elements in `mat2` and `mat1`.

    Args:
        mat1 (numpy.ndarray): The first matrix.
        mat2 (numpy.ndarray): The second matrix.
        threshold (float): The threshold for identifying non-zero elements.

    Returns:
        float or None: The global phase ratio if a numerical stable phase is found,
            None otherwise.

    Example:
        mat1 = np.array([[1+2j, 0+1j], [0-1j, 2+3j]])
        mat2 = np.array([[2+4j, 0+2j], [0-2j, 4+6j]])
        threshold = 0.5
        global_phase = find_global_phase(mat1, mat2, threshold)
    """
    if not isinstance(mat1, np.ndarray):
        mat1 = np.asarray(mat1)
    if not isinstance(mat2, np.ndarray):
        mat2 = np.asarray(mat2)
    for i in range(mat1.shape[0]):
        for j in range(mat1.shape[1]):
            # find a numerical stable global phase
            if np.abs(mat1[i][j]) > threshold and np.abs(mat2[i][j]) > threshold:
                return mat2[i][j] / mat1[i][j]
    return None


def build_module_op_list(m: QuantumModule, x=None) -> list:
    """
    serialize all operations in the module and generate a list with
    [{'name': RX, 'has_params': True, 'trainable': True, 'wires': [0],
    n_wires: 1, 'params': [array([[0.01]])]}]
    so that an identity module can be reconstructed
    The module needs to have static support
    """

    m.static_off()
    m.static_on(wires_per_block=None)
    m.is_graph_top = False

    # forward to register all modules and parameters
    if x is None:
        m.forward(q_device=None)
    else:
        m.forward(q_device=None, x=x)

    m.is_graph_top = True
    m.graph.build_flat_module_list()

    module_list = m.graph.flat_module_list
    m.static_off()

    op_list = []

    for module in module_list:
        if module.params is not None:
            if module.params.shape[0] > 1:
                # more than one param, so it is from classical input with
                # batch mode
                assert not module.has_params
                params = None
            else:
                # has quantum params, batch has to be 1
                params = module.params[0].data.cpu().numpy()
        else:
            params = None

        op_list.append(
            {
                "name": module.name.lower(),
                "has_params": module.has_params,
                "trainable": module.trainable,
                "wires": module.wires,
                "n_wires": module.n_wires,
                "params": params,
            }
        )

    return op_list


def build_module_from_op_list(
    op_list: list[dict], remove_ops=False, thres=None
) -> QuantumModule:
    """
<<<<<<< HEAD
       Build a quantum module from an operation list.

       This function takes an operation list, which contains dictionaries representing
       quantum operations, and constructs a quantum module from those operations.
       The module can optionally remove operations based on certain criteria, such as
       low parameter values. The removed operations can be counted and logged.

       Args:
           op_list (List[Dict]): The operation list, where each dictionary represents
               an operation with keys: "name", "has_params", "trainable", "wires",
               "n_wires", and "params".
           remove_ops (bool): Whether to remove operations based on certain criteria.
               Defaults to False.
           thres (float): The threshold for removing operations. If a parameter value
               is smaller in absolute value than this threshold, the corresponding
               operation is removed. Defaults to None, in which case a threshold of
               1e-5 is used.

       Returns:
           QuantumModule: The constructed quantum module.

       Example:
           op_list = [
               {"name": "RX", "has_params": True, "trainable": True, "wires": [0], "n_wires": 2, "params": [0.5]},
               {"name": "CNOT", "has_params": False, "trainable": False, "wires": [0, 1], "n_wires": 2, "params": None},
               {"name": "RY", "has_params": True, "trainable": True, "wires": [1], "n_wires": 2, "params": [1.2]},
           ]
           module = build_module_from_op_list(op_list, remove_ops=True, thres=0.1)
       """
=======
    Build a quantum module from an operation list.

    This function takes an operation list, which contains dictionaries representing
    quantum operations, and constructs a quantum module from those operations.
    The module can optionally remove operations based on certain criteria, such as
    low parameter values. The removed operations can be counted and logged.

    Args:
        op_list (List[Dict]): The operation list, where each dictionary represents
            an operation with keys: "name", "has_params", "trainable", "wires",
            "n_wires", and "params".
        remove_ops (bool): Whether to remove operations based on certain criteria.
            Defaults to False.
        thres (float): The threshold for removing operations. If a parameter value
            is smaller in absolute value than this threshold, the corresponding
            operation is removed. Defaults to None, in which case a threshold of
            1e-5 is used.

    Returns:
        QuantumModule: The constructed quantum module.

    Example:
        op_list = [
            {"name": "RX", "has_params": True, "trainable": True, "wires": [0], "n_wires": 2, "params": [0.5]},
            {"name": "CNOT", "has_params": False, "trainable": False, "wires": [0, 1], "n_wires": 2, "params": None},
            {"name": "RY", "has_params": True, "trainable": True, "wires": [1], "n_wires": 2, "params": [1.2]},
        ]
        module = build_module_from_op_list(op_list, remove_ops=True, thres=0.1)
    """
>>>>>>> 60ace1eb
    logger.info("Building module from op_list...")
    thres = 1e-5 if thres is None else thres
    n_removed_ops = 0
    ops = []
    for info in op_list:
        params = info["params"]

        if remove_ops:
            if params is not None:
                params = (
                    np.array(params)
                    if isinstance(params, Iterable)
                    else np.array([params])
                )
                params = params % (2 * np.pi)
                params[params > np.pi] -= 2 * np.pi
                if all(abs(params) < thres):
                    n_removed_ops += 1
                    continue

        op = tq.op_name_dict[info["name"]](
            has_params=info["has_params"],
            trainable=info["trainable"],
            wires=info["wires"],
            n_wires=info["n_wires"],
            init_params=info["params"],
        )
        ops.append(op)

    if n_removed_ops > 0:
        logger.warning(f"Remove in total {n_removed_ops} pruned operations.")
    else:
        logger.info("Do not remove any operations.")

    return tq.QuantumModuleFromOps(ops)


def build_module_description_test():
    """
    Test function for building module descriptions.

    This function demonstrates the usage of `build_module_op_list` and `build_module_from_op_list`
    functions to build module descriptions and create quantum modules from those descriptions.

    Example:
        import pdb
        from torchquantum.plugins import tq2qiskit
        from examples.core.models.q_models import QFCModel12

        pdb.set_trace()
        q_model = QFCModel12({"n_blocks": 4})
        desc = build_module_op_list(q_model.q_layer)
        print(desc)
        q_dev = tq.QuantumDevice(n_wires=4)
        m = build_module_from_op_list(desc)
        tq2qiskit(q_dev, m, draw=True)

        desc = build_module_op_list(
            tq.RandomLayerAllTypes(n_ops=200, wires=[0, 1, 2, 3], qiskit_compatible=True)
        )
        print(desc)
        m1 = build_module_from_op_list(desc)
        tq2qiskit(q_dev, m1, draw=True)
    """
    import pdb

    from torchquantum.plugin import tq2qiskit

    pdb.set_trace()
    from examples.core.models.q_models import QFCModel12

    q_model = QFCModel12({"n_blocks": 4})
    desc = build_module_op_list(q_model.q_layer)
    print(desc)
    q_dev = tq.QuantumDevice(n_wires=4)
    m = build_module_from_op_list(desc)
    tq2qiskit(q_dev, m, draw=True)

    desc = build_module_op_list(
        tq.RandomLayerAllTypes(n_ops=200, wires=[0, 1, 2, 3], qiskit_compatible=True)
    )
    print(desc)
    m1 = build_module_from_op_list(desc)
    tq2qiskit(q_dev, m1, draw=True)


def get_p_v_reg_mapping(circ):
    """
    p are physical qubits
    v are logical qubits
    """
    try:
        p2v_orig = circ._layout.final_layout.get_physical_bits().copy()
    except AttributeError:
        p2v_orig = circ._layout.get_physical_bits().copy()
    mapping = {
        "p2v": {},
        "v2p": {},
    }

    for p, v in p2v_orig.items():
        if v.register.name == "q":
            mapping["p2v"][p] = v.index
            mapping["v2p"][v.index] = p

    return mapping


def get_p_c_reg_mapping(circ):
    """
    p are physical qubits
    c are classical registers
    """
    mapping = {
        "p2c": {},
        "c2p": {},
    }
    for gate in circ.data:
        if gate[0].name == "measure":
            mapping["p2c"][gate[1][0].index] = gate[2][0].index
            mapping["c2p"][gate[2][0].index] = gate[1][0].index

    return mapping


def get_v_c_reg_mapping(circ):
    """
    p are physical qubits, the real fabricated qubits
    v are logical qubits, also the 'wires' in torchquantum lib
    c are classical registers
    want to get v2c
    """
    try:
        p2v_orig = circ._layout.final_layout.get_physical_bits().copy()
    except AttributeError:
        p2v_orig = circ._layout.get_physical_bits().copy()
    p2v = {}
    for p, v in p2v_orig.items():
        if v.register.name == "q":
            p2v[p] = v.index

    mapping = {
        "p2c": {},
        "c2p": {},
    }
    for gate in circ.data:
        if gate[0].name == "measure":
            mapping["p2c"][gate[1][0].index] = gate[2][0].index
            mapping["c2p"][gate[2][0].index] = gate[1][0].index

    mapping2 = {"v2c": {}, "c2v": {}}

    for c, p in mapping["c2p"].items():
        mapping2["c2v"][c] = p2v[p]

    for c, v in mapping2["c2v"].items():
        mapping2["v2c"][v] = c

    return mapping2


def get_cared_configs(conf, mode) -> Config:
    """
    Get the relevant configurations based on the mode.

    Args:
        conf (Config): The configuration object.
        mode (str): The mode indicating the desired configuration.

    Returns:
        Config: The modified configuration object with only the relevant configurations preserved.
    """

    conf = copy.deepcopy(conf)
    ignores = [
        "callbacks",
        "criterion",
        "debug",
        "legalization",
        "regularization",
        "verbose",
        "get_n_params",
        "prune",
    ]

    if "super" not in conf.trainer.name:
        ignores.append("scheduler")
        ignores.append("optimizer")

    for ignore in ignores:
        if hasattr(conf, ignore):
            delattr(conf, ignore)

    if hasattr(conf, "dataset"):
        dataset_ignores = [
            "binarize",
            "binarize_threshold",
            "center_crop",
            "name",
            "resize",
            "resize_mode",
            "root",
            "train_valid_split_ratio",
        ]
        for dataset_ignore in dataset_ignores:
            if hasattr(conf.dataset, dataset_ignore):
                delattr(conf.dataset, dataset_ignore)

    if not mode == "es" and hasattr(conf, "es"):
        delattr(conf, "es")
    elif mode == "es" and hasattr(conf, "es") and hasattr(conf.es, "eval"):
        delattr(conf.es, "eval")

    if not mode == "train" and hasattr(conf, "trainer"):
        delattr(conf, "trainer")

    if hasattr(conf, "qiskit"):
        qiskit_ignores = [
            "seed_simulator",
            "seed_transpiler",
            "coupling_map_name",
            "basis_gates_name",
            "est_success_rate",
        ]
        for qiskit_ignore in qiskit_ignores:
            if hasattr(conf.qiskit, qiskit_ignore):
                delattr(conf.qiskit, qiskit_ignore)

    if hasattr(conf, "run"):
        run_ignores = ["device", "workers_per_gpu", "n_epochs"]
        for run_ignore in run_ignores:
            if hasattr(conf.run, run_ignore):
                delattr(conf.run, run_ignore)

    return conf


def get_success_rate(properties, transpiled_circ):
    """
    Estimate the success rate of a transpiled quantum circuit.

    Args:
        properties (list): List of gate error properties.
        transpiled_circ (QuantumCircuit): The transpiled quantum circuit.

    Returns:
        float: The estimated success rate.
    """
    raise NotImplementedError


def get_provider(backend_name, hub=None):
    """
    Get the provider object for a specific backend from IBM Quantum.

    Args:
        backend_name (str): Name of the backend.
        hub (str): Optional hub name.

    Returns:
        IBMQProvider: The provider object.
    """
    # mass-inst-tech-1 or MIT-1
    if backend_name in ["ibmq_casablanca", "ibmq_rome", "ibmq_bogota", "ibmq_jakarta"]:
        if hub == "mass" or hub is None:
            provider = QiskitRuntimeService(
                channel="ibm_quantum", instance="ibm-q-research/mass-inst-tech-1/main"
            )
        elif hub == "mit":
            provider = QiskitRuntimeService(
                channel="ibm_quantum", instance="ibm-q-research/MIT-1/main"
            )
        else:
            raise ValueError(f"not supported backend {backend_name} in hub " f"{hub}")
    elif backend_name in [
        "ibmq_paris",
        "ibmq_toronto",
        "ibmq_manhattan",
        "ibmq_guadalupe",
        "ibmq_montreal",
    ]:
        provider = QiskitRuntimeService(
            channel="ibm_quantum", instance="ibm-q-ornl/anl/csc428"
        )
    else:
        if hub == "mass" or hub is None:
            try:
                provider = QiskitRuntimeService(
                    channel="ibm_quantum",
                    instance="ibm-q-research/mass-inst-tech-1/main",
                )
            except QiskitError:
<<<<<<< HEAD
                # logger.warning("Cannot use MIT backend, roll back to open")
                logger.warning("Use the open backend")
                provider = QiskitRuntimeService(channel = "ibm_quantum", instance = "ibm-q/open/main")
=======
                # logger.warning(f"Cannot use MIT backend, roll back to open")
                logger.warning("Use the open backend")
                provider = QiskitRuntimeService(
                    channel="ibm_quantum", instance="ibm-q/open/main"
                )
>>>>>>> 60ace1eb
        elif hub == "mit":
            provider = QiskitRuntimeService(
                channel="ibm_quantum", instance="ibm-q-research/MIT-1/main"
            )
        else:
            provider = QiskitRuntimeService(
                channel="ibm_quantum", instance="ibm-q/open/main"
            )

    return provider


<<<<<<< HEAD
def get_provider_hub_group_project(token, hub="ibm-q", group="open", project="main"):
    provider = QiskitRuntimeService(channel = "ibm_quantum", token=token, instance = f"{hub}/{group}/{project}")
=======
def get_provider_hub_group_project(hub="ibm-q", group="open", project="main"):
    provider = QiskitRuntimeService(
        channel="ibm_quantum", instance=f"{hub}/{group}/{project}"
    )
>>>>>>> 60ace1eb
    return provider


def normalize_statevector(states):
    """
    Normalize a statevector to ensure the square magnitude of the statevector sums to 1.

    Args:
        states (torch.Tensor): The statevector tensor.

    Returns:
        torch.Tensor: The normalized statevector tensor.
    """
    # make sure the square magnitude of statevector sum to 1
    # states = states.contiguous()
    original_shape = states.shape
    states_reshape = states.reshape(states.shape[0], -1)

    # for states with no energy, need to set all zero state as energy 1
    energy = (abs(states_reshape) ** 2).sum(dim=-1)
    if energy.min() == 0:
        for k, val in enumerate(energy):
            if val == 0:
                states_reshape[k][0] = 1

    factors = torch.sqrt(1 / ((abs(states_reshape) ** 2).sum(dim=-1))).unsqueeze(-1)
    states = (states_reshape * factors).reshape(original_shape)

    return states


def get_circ_stats(circ):
    depth = circ.depth()
    width = circ.width()
    size = circ.size()
    n_single_gates = 0
    n_two_gates = 0
    n_three_more_gates = 0
    n_gates_dict = {}
    n_measure = 0

    for gate in circ.data:
        op_name = gate[0].name
        wires = [circ.find_bit(qb).index for qb in gate.qubits]
        if op_name in n_gates_dict.keys():
            n_gates_dict[op_name] += 1
        else:
            n_gates_dict[op_name] = 1

        if op_name == "measure":
            n_measure += 1
        elif len(wires) == 1:
            n_single_gates += 1
        elif len(wires) == 2:
            n_two_gates += 1
        else:
            n_three_more_gates += 1

    return {
        "depth": depth,
        "size": size,
        "width": width,
        "n_single_gates": n_single_gates,
        "n_two_gates": n_two_gates,
        "n_three_more_gates": n_three_more_gates,
        "n_gates_dict": n_gates_dict,
    }


def partial_trace(
    q_device: QuantumDevice,
    keep_indices: list[int],
) -> torch.Tensor:
    """Returns a density matrix with only some qubits kept.
    Args:
        q_device: The q_device to take the partial trace over.
        keep_indices: Which indices to take the partial trace of the
            state_vector on.
    Returns:
        A density matrix with only the qubits specified by keep_indices.
    """
    n_wires = q_device.n_wires
    keep_indices = np.array(keep_indices) + 1
    dm_left_index = np.arange(n_wires + 1)
    dm_right_index = np.arange(n_wires + 1)
    dm_right_index[keep_indices] *= -1

    dm_out_index = np.array([0])
    dm_out_index = np.concatenate((dm_out_index, keep_indices))
    dm_out_index = np.concatenate((dm_out_index, -keep_indices))

    dm = contract(
        q_device.states,
        dm_left_index,
        q_device.states.conj(),
        dm_right_index,
        dm_out_index,
    )
    return dm


def tensor_form(dm: torch.Tensor):
    """Returns the tensor form of a density matrix.
    Args:
        dm: a (batched) density matrix.
    Returns:
        The tensor form of the density matrix.
    """
    size = dm.size()
    batched = len(size) % 2 == 1
    if batched:
        n_wires = int(np.log2(np.prod(size) / size[0]) / 2)
        shape_list = [size[0]] + [2] * (2 * n_wires)
    else:
        n_wires = int(np.log2(np.prod(size)) / 2)
        shape_list = [2] * (2 * n_wires)
    return dm.reshape(shape_list)


def matrix_form(dm: torch.Tensor):
    """Returns the matrix form of a density matrix.
    Args:
        dm: a (batched) density matrix.
    Returns:
        The matrix form of the density matrix.
    """
    size = dm.size()
    batched = len(size) % 2 == 1
    if batched:
        n_wires = int(np.log2(np.prod(size) / size[0]) / 2)
        shape_list = [size[0]] + [2**n_wires] * 2
    else:
        n_wires = int(np.log2(np.prod(size)) / 2)
        shape_list = [2**n_wires] * 2
    return dm.reshape(shape_list)


def dm_to_mixture_of_state(dm: torch.Tensor, atol=1e-10):
    """
    Args:
        q_device: The state vector to take the partial trace over.
        keep_indices: Which indices to take the partial trace of the
            state_vector on.
        atol: The tolerance for determining that a factored state is pure.
    """
    size = dm.size()
    batched = len(size) % 2 == 1
    if batched:
        dims = int(np.log2(np.prod(size) / size[0]) / 2)

        eigvals, eigvecs = torch.linalg.eigh(dm)
        result_list = []
        for batch in range(size[0]):
            mixture = tuple(
                zip(
                    eigvals[batch],
                    [vec.reshape([2] * dims) for vec in eigvecs[batch].T],
                )
            )
            result_list.append(
                tuple([(float(p[0]), p[1]) for p in mixture if p[0] > 1e-10])
            )
        return result_list
    else:

        dims = int(np.log2(np.prod(size)) / 2)

        eigvals, eigvecs = torch.linalg.eigh(dm)
        mixture = tuple(zip(eigvals, [vec.reshape([2] * dims) for vec in eigvecs.T]))
        return tuple([(float(p[0]), p[1]) for p in mixture if p[0] > 1e-10])


def partial_trace_test():
    """
    Test function for performing partial trace on a quantum device.

    This function demonstrates how to use the `partial_trace` function from `torchquantum.functional`
    to perform partial trace on a quantum device.

    The function applies Hadamard gate on the first qubit and a CNOT gate between the first and second qubits.
    Then, it performs partial trace on the first qubit and converts the resulting density matrices into
    mixtures of states.

    Prints the resulting mixture of states.

    Note: This function assumes that you have already imported the necessary modules and functions.

    Returns:
        None
    """
    import torchquantum.functional as tqf

    n_wires = 4
    q_device = tq.QuantumDevice(n_wires=n_wires)

    tqf.hadamard(q_device, wires=0)
    tqf.cnot(q_device, wires=[0, 1])

    dms = partial_trace(q_device, [0])
    dms = matrix_form(dms)
    mixture = dm_to_mixture_of_state(dms)

    print(mixture)


def pauli_string_to_matrix(pauli: str, device=torch.device("cpu")) -> torch.Tensor:
    mat_dict = {
        "paulix": torch.tensor([[0, 1], [1, 0]], dtype=C_DTYPE),
        "pauliy": torch.tensor([[0, -1j], [1j, 0]], dtype=C_DTYPE),
        "pauliz": torch.tensor([[1, 0], [0, -1]], dtype=C_DTYPE),
        "i": torch.tensor([[1, 0], [0, 1]], dtype=C_DTYPE),
    }
    paulix = mat_dict["paulix"]
    pauliy = mat_dict["pauliy"]
    pauliz = mat_dict["pauliz"]
    iden = mat_dict["i"]
    pauli_dict = {"X": paulix, "Y": pauliy, "Z": pauliz, "I": iden}

    pauli = pauli.upper()

    matrix = pauli_dict[pauli[0]].to(device)

    for op in pauli[1:]:
        matrix = torch.kron(matrix, pauli_dict[op].to(device))
    return matrix


if __name__ == "__main__":
    build_module_description_test()
    switch_little_big_endian_matrix_test()
    switch_little_big_endian_state_test()


def parameter_shift_gradient(
    model, input_data, expectation_operator, shift_rate=np.pi * 0.5, shots=1024
):
    """
    This function calculates the gradient of a parametrized circuit using the parameter shift rule to be fed into
    a classical optimizer, its formula is given by
    gradient for the ith parameter =( expectation_value(the_ith_parameter + shift_rate)-expectation_value(the_ith_parameter - shift_rate) ) *0.5
    Args:
        model(tq.QuantumModule): the model that you want to use, which includes the quantum device and the parameters
        input(torch.tensor): the input data that you are using
        expectation_operator(str): the observable that you want to calculate the expectation value of, usually the Z operator
        (i.e 'ZZZ' for 3 qubits or 3 wires)
        shift_rate(float , optional): the rate that you would like to shift the parameter with at every iteration, by default pi*0.5
        shots(int , optional): the number of shots to use per parameter ,(for 10 parameters and 1024 shots = 10240 shots in total)
        by default = 1024.
    Returns:
        torch.tensor : An array of the gradients of all the parameters in the circuit.
    """
    par_num = []
    for (
        p
    ) in (
        model.parameters()
    ):  # since the model.parameters() Returns an iterator over module parameters,to get the number of parameter i have to iterate over all of them
        par_num.append(p)
    gradient_of_par = torch.zeros(len(par_num))

    def clone_model(
        model_to_clone,
    ):  # i have to note:this clone_model function was made with GPT
        cloned_model = type(model_to_clone)()  # Create a new instance of the same class
        cloned_model.load_state_dict(
            model_to_clone.state_dict()
        )  # Copy the state dictionary
        return cloned_model

    # Clone the models
    model_plus_shift = clone_model(model)
    model_minus_shift = clone_model(model)
    state_dict_plus_shift = model_plus_shift.state_dict()
    state_dict_minus_shift = model_minus_shift.state_dict()
    #####################

    for idx, key in enumerate(state_dict_plus_shift):
        if idx < 2:  # Skip the first two keys because they are not parameters
            continue
        state_dict_plus_shift[key] += shift_rate
        state_dict_minus_shift[key] -= shift_rate

        model_plus_shift.load_state_dict(state_dict_plus_shift)
        model_minus_shift.load_state_dict(state_dict_minus_shift)

        model_plus_shift.forward(input_data)
        model_minus_shift.forward(input_data)

        state_dict_plus_shift = model_plus_shift.state_dict()
        state_dict_minus_shift = model_minus_shift.state_dict()

        expectation_plus_shift = tq.expval_joint_sampling(
            model_plus_shift.q_device, observable=expectation_operator, n_shots=shots
        )
        expectation_minus_shift = tq.expval_joint_sampling(
            model_minus_shift.q_device, observable=expectation_operator, n_shots=shots
        )

        state_dict_plus_shift[key] -= shift_rate
        state_dict_minus_shift[key] += shift_rate

        gradient_of_par[idx - 2] = (
            expectation_plus_shift - expectation_minus_shift
        ) * 0.5
    return gradient_of_par<|MERGE_RESOLUTION|>--- conflicted
+++ resolved
@@ -442,37 +442,6 @@
     op_list: list[dict], remove_ops=False, thres=None
 ) -> QuantumModule:
     """
-<<<<<<< HEAD
-       Build a quantum module from an operation list.
-
-       This function takes an operation list, which contains dictionaries representing
-       quantum operations, and constructs a quantum module from those operations.
-       The module can optionally remove operations based on certain criteria, such as
-       low parameter values. The removed operations can be counted and logged.
-
-       Args:
-           op_list (List[Dict]): The operation list, where each dictionary represents
-               an operation with keys: "name", "has_params", "trainable", "wires",
-               "n_wires", and "params".
-           remove_ops (bool): Whether to remove operations based on certain criteria.
-               Defaults to False.
-           thres (float): The threshold for removing operations. If a parameter value
-               is smaller in absolute value than this threshold, the corresponding
-               operation is removed. Defaults to None, in which case a threshold of
-               1e-5 is used.
-
-       Returns:
-           QuantumModule: The constructed quantum module.
-
-       Example:
-           op_list = [
-               {"name": "RX", "has_params": True, "trainable": True, "wires": [0], "n_wires": 2, "params": [0.5]},
-               {"name": "CNOT", "has_params": False, "trainable": False, "wires": [0, 1], "n_wires": 2, "params": None},
-               {"name": "RY", "has_params": True, "trainable": True, "wires": [1], "n_wires": 2, "params": [1.2]},
-           ]
-           module = build_module_from_op_list(op_list, remove_ops=True, thres=0.1)
-       """
-=======
     Build a quantum module from an operation list.
 
     This function takes an operation list, which contains dictionaries representing
@@ -502,7 +471,6 @@
         ]
         module = build_module_from_op_list(op_list, remove_ops=True, thres=0.1)
     """
->>>>>>> 60ace1eb
     logger.info("Building module from op_list...")
     thres = 1e-5 if thres is None else thres
     n_removed_ops = 0
@@ -795,17 +763,11 @@
                     instance="ibm-q-research/mass-inst-tech-1/main",
                 )
             except QiskitError:
-<<<<<<< HEAD
-                # logger.warning("Cannot use MIT backend, roll back to open")
-                logger.warning("Use the open backend")
-                provider = QiskitRuntimeService(channel = "ibm_quantum", instance = "ibm-q/open/main")
-=======
                 # logger.warning(f"Cannot use MIT backend, roll back to open")
                 logger.warning("Use the open backend")
                 provider = QiskitRuntimeService(
                     channel="ibm_quantum", instance="ibm-q/open/main"
                 )
->>>>>>> 60ace1eb
         elif hub == "mit":
             provider = QiskitRuntimeService(
                 channel="ibm_quantum", instance="ibm-q-research/MIT-1/main"
@@ -818,15 +780,10 @@
     return provider
 
 
-<<<<<<< HEAD
-def get_provider_hub_group_project(token, hub="ibm-q", group="open", project="main"):
-    provider = QiskitRuntimeService(channel = "ibm_quantum", token=token, instance = f"{hub}/{group}/{project}")
-=======
 def get_provider_hub_group_project(hub="ibm-q", group="open", project="main"):
     provider = QiskitRuntimeService(
         channel="ibm_quantum", instance=f"{hub}/{group}/{project}"
     )
->>>>>>> 60ace1eb
     return provider
 
 
