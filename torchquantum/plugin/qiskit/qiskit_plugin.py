"""
MIT License

Copyright (c) 2020-present TorchQuantum Authors

Permission is hereby granted, free of charge, to any person obtaining a copy
of this software and associated documentation files (the "Software"), to deal
in the Software without restriction, including without limitation the rights
to use, copy, modify, merge, publish, distribute, sublicense, and/or sell
copies of the Software, and to permit persons to whom the Software is
furnished to do so, subject to the following conditions:

The above copyright notice and this permission notice shall be included in all
copies or substantial portions of the Software.

THE SOFTWARE IS PROVIDED "AS IS", WITHOUT WARRANTY OF ANY KIND, EXPRESS OR
IMPLIED, INCLUDING BUT NOT LIMITED TO THE WARRANTIES OF MERCHANTABILITY,
FITNESS FOR A PARTICULAR PURPOSE AND NONINFRINGEMENT. IN NO EVENT SHALL THE
AUTHORS OR COPYRIGHT HOLDERS BE LIABLE FOR ANY CLAIM, DAMAGES OR OTHER
LIABILITY, WHETHER IN AN ACTION OF CONTRACT, TORT OR OTHERWISE, ARISING FROM,
OUT OF OR IN CONNECTION WITH THE SOFTWARE OR THE USE OR OTHER DEALINGS IN THE
SOFTWARE.
"""

<<<<<<< HEAD
from __future__ import annotations

from typing import Iterable, List

import numpy as np
import qiskit.circuit.library.standard_gates as qiskit_gate
import symengine
import sympy
import torch
from qiskit import Aer, ClassicalRegister, QuantumCircuit, execute
from qiskit.circuit import CircuitInstruction, Parameter, ParameterExpression
from qiskit.circuit.parametervector import ParameterVectorElement
=======
from typing import Iterable

import numpy as np
import qiskit
import qiskit.circuit.library.standard_gates as qiskit_gate
import torch
from qiskit import ClassicalRegister, QuantumCircuit, transpile
from qiskit.circuit import Parameter
from qiskit_aer import AerSimulator
>>>>>>> 60ace1eb
from torchpack.utils.logging import logger

import torchquantum as tq
import torchquantum.functional as tqf
from torchquantum.functional import mat_dict
from torchquantum.util import (
    find_global_phase,
    switch_little_big_endian_matrix,
    switch_little_big_endian_state,
)

__all__ = [
    "tq2qiskit",
    "tq2qiskit_parameterized",
    "qiskit2tq",
    "qiskit2tq_op_history",
    "qiskit2tq_Operator",
    "tq2qiskit_measurement",
    "tq2qiskit_expand_params",
    "qiskit_assemble_circs",
    "tq2qiskit_initialize",
    "append_parameterized_gate",
    "append_fixed_gate",
    "op_history2qiskit",
    "op_history2qiskit_expand_params",
    "op_history2qasm",
]


def qiskit2tq_op_history(circ):
    if getattr(circ, "_layout", None) is not None:
        try:
            p2v_orig = circ._layout.final_layout.get_physical_bits().copy()
        except AttributeError:
            p2v_orig = circ._layout.get_physical_bits().copy()
        p2v = {}
        for p, v in p2v_orig.items():
            if v.register.name == "q":
                p2v[p] = v.index
            else:
                p2v[p] = f"{v.register.name}.{v.index}"
    else:
        p2v = {}
        for p in range(circ.num_qubits):
            p2v[p] = p

    ops = []
    for gate in circ.data:
        op_name = gate[0].name
        wires = [circ.find_bit(qb).index for qb in gate.qubits]
        wires = [p2v[wire] for wire in wires]
        # sometimes the gate.params is ParameterExpression class
        init_params = (
            list(map(float, gate[0].params)) if len(gate[0].params) > 0 else None
        )
        print(
            op_name,
        )

        if op_name in [
            "h",
            "x",
            "y",
            "z",
            "s",
            "t",
            "sx",
            "cx",
            "cz",
            "cy",
            "swap",
            "cswap",
            "ccx",
        ]:
            ops.append(
                {
                    "name": op_name,  # type: ignore
                    "wires": np.array(wires),
                    "params": None,
                    "inverse": False,
                    "trainable": False,
                }
            )
        elif op_name in [
            "rx",
            "ry",
            "rz",
            "rxx",
            "xx",
            "ryy",
            "yy",
            "rzz",
            "zz",
            "rzx",
            "zx",
            "p",
            "cp",
            "crx",
            "cry",
            "crz",
            "u1",
            "cu1",
            "u2",
            "u3",
            "cu3",
            "u",
            "cu",
        ]:
            ops.append(
                {
                    "name": op_name,  # type: ignore
                    "wires": np.array(wires),
                    "params": init_params,
                    "inverse": False,
                    "trainable": True,
                }
            )
        elif op_name in ["barrier", "measure"]:
            continue
        else:
            raise NotImplementedError(
                f"{op_name} conversion to tq is currently not supported."
            )
    return ops


def qiskit_assemble_circs(encoders, fixed_layer, measurement):
    circs_all = []
    n_qubits = len(fixed_layer.qubits)
    for encoder in encoders:
        if len(encoder.cregs) == 0:
            cregs = ClassicalRegister(n_qubits, "c")
            encoder.add_register(cregs)
        if len(fixed_layer.cregs) == 0:
            cregs = ClassicalRegister(n_qubits, "c")
            fixed_layer.add_register(cregs)
        circ = encoder.compose(fixed_layer).compose(measurement)
        circs_all.append(circ)

    return circs_all


def append_parameterized_gate(func, circ, input_idx, params, wires):
    if func == "rx":
        circ.rx(theta=params[input_idx[0]], qubit=wires[0])
    elif func == "ry":
        circ.ry(theta=params[input_idx[0]], qubit=wires[0])
    elif func == "rz":
        circ.rz(phi=params[input_idx[0]], qubit=wires[0])
    elif func == "rxx":
        circ.rxx(theta=params[input_idx[0]], qubit1=wires[0], qubit2=wires[1])
    elif func == "ryy":
        circ.ryy(theta=params[input_idx[0]], qubit1=wires[0], qubit2=wires[1])
    elif func == "rzz":
        circ.rzz(theta=params[input_idx[0]], qubit1=wires[0], qubit2=wires[1])
    elif func == "rzx":
        circ.rzx(theta=params[input_idx[0]], qubit1=wires[0], qubit2=wires[1])
    elif func == "phaseshift":
        circ.p(theta=params[input_idx[0]], qubit=wires[0])
    elif func == "crx":
        circ.crx(
            theta=params[input_idx[0]], control_qubit=wires[0], target_qubit=wires[1]
        )
    elif func == "cry":
        circ.cry(
            theta=params[input_idx[0]], control_qubit=wires[0], target_qubit=wires[1]
        )
    elif func == "crz":
        circ.cry(
            theta=params[input_idx[0]], control_qubit=wires[0], target_qubit=wires[1]
        )
    elif func == "u1":
        circ.p(theta=params[input_idx[0]], qubit=wires[0])
    elif func == "cu1":
        circ.cu1(
            theta=params[input_idx[0]], control_qubit=wires[0], target_qubit=wires[1]
        )
    elif func == "u2":
        from qiskit.circuit.library import U2Gate

        circ.append(
            U2Gate(phi=params[input_idx[0]], lam=params[input_idx[1]]), wires, []
        )
        # circ.u2(phi=params[input_idx[0]], lam=params[input_idx[1]], qubit=wires[0])
    elif func == "u3":
        circ.u(
            theta=params[input_idx[0]],
            phi=params[input_idx[1]],
            lam=params[input_idx[2]],
            qubit=wires[0],
        )
    elif func == "cu3":
        circ.cu3(
            theta=params[input_idx[0]],
            phi=params[input_idx[1]],
            lam=params[input_idx[2]],
            qubit=wires[0],
        )
    else:
        raise NotImplementedError(
            f"{func} cannot be converted to parameterized Qiskit QuantumCircuit"
        )


def append_fixed_gate(circ, func, params, wires, inverse):
    if not isinstance(wires, Iterable):
        wires = [wires]
    # if not isinstance(params, Iterable):
    # params = [params]

    if func in ["hadamard", "h"]:
        circ.h(*wires)
    elif func in ["shadamard", "sh"]:
        circ.ry(np.pi / 4, *wires)
    elif func in ["paulix", "x"]:
        circ.x(*wires)
    elif func in ["pauliy", "y"]:
        circ.y(*wires)
    elif func in ["pauliz", "z"]:
        circ.z(*wires)
    elif func == "s":
        circ.s(*wires)
    elif func == "t":
        circ.t(*wires)
    elif func == "sx":
        circ.sx(*wires)
    elif func in ["cnot", "cx"]:
        circ.cx(*wires)
    elif func == "cz":
        circ.cz(*wires)
    elif func == "cy":
        circ.cy(*wires)
    elif func == "rx":
        circ.rx(params, *wires)
    elif func == "ry":
        circ.ry(params, *wires)
    elif func == "rz":
        circ.rz(params, *wires)
    elif func in ["rxx", "xx"]:
        circ.rxx(params, *wires)
    elif func in ["ryy", "yy"]:
        circ.ryy(params, *wires)
    elif func in ["rzz", "zz"]:
        circ.rzz(params, *wires)
    elif func == ["rzx", "zx"]:
        circ.rzx(params, *wires)
    elif func == "swap":
        circ.swap(*wires)
    elif func == "sswap":
        # square root of swap
        from torchquantum.plugin.qiskit.qiskit_unitary_gate import UnitaryGate

        mat = mat_dict["sswap"].detach().cpu().numpy()
        mat = switch_little_big_endian_matrix(mat)
        circ.append(UnitaryGate(mat), *wires, [])
    elif func == "cswap":
        circ.cswap(*wires)
    elif func in ["toffoli", "ccx"]:
        circ.ccx(*wires)
    elif func in ["phaseshift", "p"]:
        circ.p(params, *wires)
    elif func == "crx":
        circ.crx(params, *wires)
    elif func == "cry":
        circ.cry(params, *wires)
    elif func == "crz":
        circ.crz(params, *wires)
    elif func == "u1":
        circ.u1(params, *wires)
    elif func in ["cu1", "cp", "cr", "cphase"]:
        circ.cu1(params, *wires)
    elif func == "u2":
        from qiskit.circuit.library import U2Gate

        circ.append(U2Gate(phi=params[0], lam=params[1]), wires, [])
        # circ.u2(*list(params), *wires)
    elif func == "u3":
        circ.u(*list(params), *wires)
    elif func == "cu3":
        circ.cu3(*list(params), *wires)
    elif (
        func == "qubitunitary"
        or func == "qubitunitaryfast"
        or func == "qubitunitarystrict"
    ):
        from torchquantum.plugin.qiskit.qiskit_unitary_gate import UnitaryGate

        mat = np.array(params)
        mat = switch_little_big_endian_matrix(mat)
        circ.append(UnitaryGate(mat), wires, [])
    elif func == "multicnot":
        circ.mcx(wires[:-1], wires[-1])  # type: ignore
    elif func == "multixcnot":
        controls = wires[:-1]  # type: ignore
        target = wires[-1]  # type: ignore
        num_ctrl_qubits = len(controls)

        gate = qiskit_gate.MCXGrayCode(
            num_ctrl_qubits, ctrl_state="0" * num_ctrl_qubits
        )
        circ.append(gate, controls + [target], [])
    else:
        logger.exception(f"{func} cannot be converted to Qiskit.")
        raise NotImplementedError(func)

    if inverse:
        data = list(circ.data[-1])
        del circ.data[-1]
        circ.data.append(tuple([data[0].inverse()] + data[1:]))
    return circ


def tq2qiskit_initialize(q_device: tq.QuantumDevice, all_states):
    """Call the qiskit initialize function and encoder the current quantum state
     using initialize and return circuits

    Args:
        q_device:

    Returns:

    """
    bsz = all_states.shape[0]
    circ_all = []
    for k in range(bsz):
        circ = QuantumCircuit(q_device.n_wires)
        state = all_states[k]
        state = np.complex128(state)
        state = state / (np.absolute(state) ** 2).sum()
        state = switch_little_big_endian_state(state)
        qiskit.circuit.library.data_preparation.state_preparation._EPS = 1e-7
        circ.initialize(state, circ.qubits)
        circ_all.append(circ)
    return circ_all


def tq2qiskit_expand_params(
    q_device: tq.QuantumDevice,
    x: torch.Tensor,
    func_list,
):
    """Expand the input classical values to fixed rotation angles in gates. No
        Qiskit.circuit.Parameter is used. All rotations are hard coded in
        gates. This will solve the issue of qiskit bugs.

    Args:
        q_device (tq.QuantumDevice): Quantum device
        x (torch.Tensor): Input classical values waited to be embedded in the
            circuits.
        func_list (List): Information about how the classical values should be
            encoded.

    Returns:
        circ_all (List[Qiskit.QiskitCircuit]): expand the parameters into encodings
            and return the hard coded circuits.
    """
    # the bsz determines how many QuantumCircuit will be constructed
    bsz = x.shape[0]
    circ_all = []
    for k in range(bsz):
        classical_values = x[k].detach().cpu().numpy()
        circ = QuantumCircuit(q_device.n_wires)
        for info in func_list:
            input_idx = info["input_idx"]
            func = info["func"]
            wires = info["wires"]
            append_parameterized_gate(func, circ, input_idx, classical_values, wires)

        circ_all.append(circ)

    return circ_all


# construct a QuantumCircuit object according to the tq module
def tq2qiskit(
    q_device: tq.QuantumDevice,
    m: tq.QuantumModule,
    x=None,
    draw=False,
    remove_ops=False,
    remove_ops_thres=1e-4,
):
    # build the module list without changing the statevector of QuantumDevice
    original_wires_per_block = m.wires_per_block
    original_static_mode = m.static_mode
    m.static_off()
    m.static_on(wires_per_block=q_device.n_wires)
    m.is_graph_top = False

    # forward to register all modules and parameters
    if x is None:
        m.forward(q_device)
    else:
        m.forward(q_device, x)

    m.is_graph_top = True
    m.graph.build_flat_module_list()

    module_list = m.graph.flat_module_list
    m.static_off()

    if original_static_mode:
        m.static_on(wires_per_block=original_wires_per_block)

    # circ = QuantumCircuit(q_device.n_wires, q_device.n_wires)
    circ = QuantumCircuit(q_device.n_wires)

    for module in module_list:
        try:
            # no params in module or batch size == 1, because we will
            # generate only one qiskit QuantumCircuit
            assert module.params is None or module.params.shape[0] == 1
        except AssertionError:
            logger.exception("Cannot convert batch model tq module")

    n_removed_ops = 0

    for module in module_list:
        if remove_ops:
            if module.name in [
                "RX",
                "RY",
                "RZ",
                "RXX",
                "RYY",
                "RZZ",
                "RZX",
                "PhaseShift",
                "CRX",
                "CRY",
                "CRZ",
                "U1",
                "CU1",
            ]:
                param = module.params[0][0].item()
                param = param % (4 * np.pi)
                param = param - 4 * np.pi if param > 2 * np.pi else param
                if abs(param) < remove_ops_thres:
                    n_removed_ops += 1
                    continue

            elif module.name in ["U2", "U3", "CU3"]:
                param = module.params[0].data.cpu().numpy()
                param = param % (4 * np.pi)
                param[param > 2 * np.pi] -= 4 * np.pi
                if all(abs(param) < remove_ops_thres):
                    n_removed_ops += 1
                    continue

        if module.name == "Hadamard":
            circ.h(*module.wires)
        elif module.name == "SHadamard":
            circ.ry(np.pi / 4, *module.wires)
        elif module.name == "PauliX":
            circ.x(*module.wires)
        elif module.name == "PauliY":
            circ.y(*module.wires)
        elif module.name == "PauliZ":
            circ.z(*module.wires)
        elif module.name == "S":
            circ.s(*module.wires)
        elif module.name == "T":
            circ.t(*module.wires)
        elif module.name == "SX":
            circ.sx(*module.wires)
        elif module.name == "CNOT":
            circ.cx(*module.wires)
        elif module.name == "CZ":
            circ.cz(*module.wires)
        elif module.name == "CY":
            circ.cy(*module.wires)
        elif module.name == "RX":
            circ.rx(module.params[0][0].item(), *module.wires)
        elif module.name == "RY":
            circ.ry(module.params[0][0].item(), *module.wires)
        elif module.name == "RZ":
            circ.rz(module.params[0][0].item(), *module.wires)
        elif module.name == "RXX":
            circ.rxx(module.params[0][0].item(), *module.wires)
        elif module.name == "RYY":
            circ.ryy(module.params[0][0].item(), *module.wires)
        elif module.name == "RZZ":
            circ.rzz(module.params[0][0].item(), *module.wires)
        elif module.name == "RZX":
            circ.rzx(module.params[0][0].item(), *module.wires)
        elif module.name == "SWAP":
            circ.swap(*module.wires)
        elif module.name == "SSWAP":
            # square root of swap
            from torchquantum.plugin.qiskit.qiskit_unitary_gate import UnitaryGate

            mat = module.matrix.data.cpu().numpy()
            mat = switch_little_big_endian_matrix(mat)
            circ.append(UnitaryGate(mat), module.wires, [])
        elif module.name == "CSWAP":
            circ.cswap(*module.wires)
        elif module.name == "Toffoli":
            circ.ccx(*module.wires)
        elif module.name == "PhaseShift":
            circ.p(module.params[0][0].item(), *module.wires)
        elif module.name == "CRX":
            circ.crx(module.params[0][0].item(), *module.wires)
        elif module.name == "CRY":
            circ.cry(module.params[0][0].item(), *module.wires)
        elif module.name == "CRZ":
            circ.crz(module.params[0][0].item(), *module.wires)
        elif module.name == "U1":
            circ.u1(module.params[0][0].item(), *module.wires)
        elif module.name == "CU1":
            circ.cu1(module.params[0][0].item(), *module.wires)
        elif module.name == "U2":
            from qiskit.circuit.library import U2Gate

            circ.append(
                U2Gate(
                    phi=module.params[0].data.cpu().numpy()[0],
                    lam=module.params[0].data.cpu().numpy()[0],
                ),
                module.wires,
                [],
            )
            # circ.u2(*list(module.params[0].data.cpu().numpy()), *module.wires)
        elif module.name == "U3":
            circ.u3(*list(module.params[0].data.cpu().numpy()), *module.wires)
        elif module.name == "CU3":
            circ.cu3(*list(module.params[0].data.cpu().numpy()), *module.wires)
        elif (
            module.name == "QubitUnitary"
            or module.name == "QubitUnitaryFast"
            or module.name == "TrainableUnitary"
            or module.name == "TrainableUnitaryStrict"
        ):
            from torchquantum.plugin.qiskit.qiskit_unitary_gate import UnitaryGate

            mat = module.params[0].data.cpu().numpy()
            mat = switch_little_big_endian_matrix(mat)
            circ.append(UnitaryGate(mat), module.wires, [])
        elif module.name == "MultiCNOT":
            circ.mcx(module.wires[:-1], module.wires[-1])
        elif module.name == "MultiXCNOT":
            controls = module.wires[:-1]
            target = module.wires[-1]
            num_ctrl_qubits = len(controls)

            gate = qiskit_gate.MCXGrayCode(
                num_ctrl_qubits, ctrl_state="0" * num_ctrl_qubits
            )
            circ.append(gate, controls + [target], [])
        else:
            logger.exception(f"{module.name} cannot be converted to Qiskit.")
            raise NotImplementedError(module.name)

        if module.inverse:
            data = list(circ.data[-1])
            del circ.data[-1]
            circ.data.append(tuple([data[0].inverse()] + data[1:]))
    if draw:
        import matplotlib.pyplot as plt

        circ.draw()
        plt.show()

    if n_removed_ops > 0:
        logger.warning(
            f"Remove {n_removed_ops} operations with small parameter magnitude."
        )

    return circ


def tq2qiskit_measurement(q_device: tq.QuantumDevice, q_layer_measure):
    circ = QuantumCircuit(q_device.n_wires, q_device.n_wires)
    v_c_reg_mapping = q_layer_measure.v_c_reg_mapping

    if v_c_reg_mapping is not None:
        for q_reg, c_reg in v_c_reg_mapping["v2c"].items():
            circ.measure(q_reg, c_reg)
    else:
        circ.measure(list(range(q_device.n_wires)), list(range(q_device.n_wires)))
    return circ


def tq2qiskit_parameterized(q_device: tq.QuantumDevice, func_list):
    """
    construct parameterized qiskit QuantumCircuit,
    useful in the classical-quantum encoder
    """
    # circ = QuantumCircuit(q_device.n_wires, q_device.n_wires)
    circ = QuantumCircuit(q_device.n_wires)

    params = {}
    for info in func_list:
        input_idx = info["input_idx"]
        for idx in input_idx:
            param = Parameter(f"param{idx}")
            params[idx] = param

        func = info["func"]
        wires = info["wires"]
        wires = wires if isinstance(wires, Iterable) else [wires]

        append_parameterized_gate(func, circ, input_idx, params, wires)

    return circ, params


def op_history2qiskit(n_wires, op_history):
    """convert a tq op_history to a qiskit QuantumCircuit
    Args:
        n_wires: number of wires
        op_history: a list of tq QuantumModule objects
    Returns:
        a qiskit QuantumCircuit object
    """
    circ = QuantumCircuit(n_wires)
    for op in op_history:
        append_fixed_gate(circ, op["name"], op["params"], op["wires"], op["inverse"])
    return circ


def op_history2qasm(n_wires, op_history):
    """convert a tq op_history to a qasm string
    Args:
        n_wires: number of wires
        op_history: a list of tq QuantumModule objects
    Returns:
        a qasm string
    """
    circ = op_history2qiskit(n_wires, op_history)
    return circ.qasm()


def op_history2qiskit_expand_params(n_wires, op_history, bsz):
    """convert a tq op_history to a qiskit QuantumCircuit
    Args:
        n_wires: number of wires
        op_history: a list of tq operations
        bsz: batch size
    Returns:
        a qiskit QuantumCircuit object
    """
    assert bsz == len(op_history[0]["params"])
    circs_all = []
    for i in range(bsz):
        circ = QuantumCircuit(n_wires)
        for op in op_history:
            if "params" in op.keys() and op["params"] is not None:
                param = op["params"][i]
            else:
                param = None

            append_fixed_gate(circ, op["name"], param, op["wires"], op["inverse"])

        circs_all.append(circ)

    return circs_all


# construct a tq QuantumModule object according to the qiskit QuantumCircuit
# object
def qiskit2tq_Operator(circ: QuantumCircuit, initial_parameters=None):
    if getattr(circ, "_layout", None) is not None:
        try:
            p2v_orig = circ._layout.final_layout.get_physical_bits().copy()
        except AttributeError:
            try:
                p2v_orig = circ._layout.get_physical_bits().copy()
            except AttributeError:
                p2v_orig = circ._layout.initial_layout.get_physical_bits().copy()
        p2v = {}
        for p, v in p2v_orig.items():
            if v.register.name == "q":
                p2v[p] = v.index
            else:
                p2v[p] = f"{v.register.name}.{v.index}"
    else:
        p2v = {}
        for p in range(circ.num_qubits):
            p2v[p] = p

    if initial_parameters is None:
        initial_parameters = torch.nn.init.uniform_(
            torch.ones(len(circ.parameters)), -np.pi, np.pi
        )

    param_to_index = {}
    for i, param in enumerate(circ.parameters):
        param_to_index[param] = i

    ops = []
    for gate in circ.data:
        op_name = gate[0].name
        wires = [circ.find_bit(qb).index for qb in gate.qubits]
        wires = [p2v[wire] for wire in wires]

        init_params = qiskit2tq_translate_qiskit_params(
            gate, initial_parameters, param_to_index
        )

        if op_name in [
            "h",
            "x",
            "y",
            "z",
            "s",
            "t",
            "sx",
            "cx",
            "cz",
            "cy",
            "swap",
            "cswap",
            "ccx",
        ]:
            ops.append(tq.op_name_dict[op_name](wires=wires))
        elif op_name in [
            "rx",
            "ry",
            "rz",
            "rxx",
            "xx",
            "ryy",
            "yy",
            "rzz",
            "zz",
            "rzx",
            "zx",
            "p",
            "cp",
            "crx",
            "cry",
            "crz",
            "u1",
            "cu1",
            "u2",
            "u3",
            "cu3",
            "u",
            "cu",
        ]:
            ops.append(
                tq.op_name_dict[op_name](
                    has_params=True,
                    trainable=True,
                    init_params=init_params,
                    wires=wires,
                )
            )
        elif op_name in ["barrier", "measure"]:
            continue
        else:
            raise NotImplementedError(
                f"{op_name} conversion to tq is currently not supported."
            )

    return ops


def qiskit2tq_translate_qiskit_params(
    circuit_instruction: CircuitInstruction, initial_parameters, param_to_index
):
    parameters = []
    for p in circuit_instruction.operation.params:
        if isinstance(p, Parameter) or isinstance(p, ParameterVectorElement):
            parameters.append(initial_parameters[param_to_index[p]])
        elif isinstance(p, ParameterExpression):
            if len(p.parameters) == 0:
                parameters.append(float(p))
                continue

            expr = p.sympify().simplify()
            if isinstance(expr, symengine.Expr):  # qiskit uses symengine if available
                expr = expr._sympy_()  # sympy.Expr

            for free_symbol in expr.free_symbols:
                # replace names: theta[0] -> theta_0
                # ParameterVector creates symbols with brackets like theta[0]
                # but sympy.lambdify does not allow brackets in symbol names
                free_symbol.name = free_symbol.name.replace("[", "_").replace("]", "")

            parameter_list = list(p.parameters)
            sympy_symbols = [param._symbol_expr for param in parameter_list]
            # replace names again: theta[0] -> theta_0
            sympy_symbols = [
                sympy.Symbol(str(symbol).replace("[", "_").replace("]", ""))
                for symbol in sympy_symbols
            ]
            lam_f = sympy.lambdify(sympy_symbols, expr, modules="math")
            parameters.append(
                lam_f(
                    *[
                        initial_parameters[param_to_index[param]]
                        for param in parameter_list
                    ]
                )
            )
        else:  # non-parameterized gate
            parameters.append(p)
    return parameters


def qiskit2tq(
    circ: QuantumCircuit, initial_parameters: list[torch.nn.Parameter] | None = None
):
    ops = qiskit2tq_Operator(circ, initial_parameters)
    return tq.QuantumModuleFromOps(ops)


def test_qiskit2tq():
    import pdb

    pdb.set_trace()
    n_wires = 4
    q_dev = tq.QuantumDevice(n_wires=n_wires)

    circ = QuantumCircuit(n_wires, n_wires)
    circ.h(0)
    circ.h(0)

    circ.rx(theta=0.1, qubit=2)
    circ.ry(theta=0.2, qubit=3)
    circ.rz(phi=0.3, qubit=2)
    circ.sx(2)
    circ.sx(3)

    circ.crx(theta=0.4, control_qubit=0, target_qubit=1)
    circ.cx(control_qubit=2, target_qubit=1)

    circ.u3(theta=-0.1, phi=-0.2, lam=-0.4, qubit=3)
    circ.cx(control_qubit=3, target_qubit=0)
    circ.cx(control_qubit=0, target_qubit=2)
    circ.x(2)
    circ.x(3)
    circ.u2(phi=-0.2, lam=-0.9, qubit=3)
    circ.x(0)

    m = qiskit2tq(circ)

    backend = AerSimulator(method="unitary")
    circ = transpile(circ, backend)
    circ.save_unitary()
    result = backend.run(circ).result()
    unitary_qiskit = result.get_unitary(circ)

    unitary_tq = m.get_unitary(q_dev)
    unitary_tq = switch_little_big_endian_matrix(unitary_tq.data.numpy())

    circ_from_m = tq2qiskit(q_dev, m)
    assert circ_from_m == circ

    phase = find_global_phase(unitary_tq, unitary_qiskit, 1e-4)

    assert np.allclose(unitary_tq * phase, unitary_qiskit, atol=1e-6)


class T00(tq.QuantumModule):
    def __init__(self):
        super().__init__()
        self.gate = tq.Hadamard()

    @tq.static_support
    def forward(self, q_device: tq.QuantumDevice):
        self.q_device = q_device
        self.gate(q_device, wires=0)


class TQAll(tq.QuantumModule):
    def __init__(self, n_gate: int, op: tq.Operator):
        super().__init__()
        self.submodules = tq.QuantumModuleList()
        self.n_gate = n_gate
        self.t00 = T00()
        for k in range(self.n_gate):
            self.submodules.append(op())

    @tq.static_support
    def forward(self, q_device: tq.QuantumDevice):
        self.q_device = q_device
        for k in range(self.n_gate - 1):
            self.submodules[k](q_device, wires=[k, k + 1])
        self.submodules[-1](q_device, wires=[self.n_gate - 1, 0])
        self.t00(q_device)


class TestModule(tq.QuantumModule):
    def __init__(self, q_device: tq.QuantumDevice = None):
        super().__init__()
        self.q_device = q_device
        self.n_gate = 10
        self.gate0 = tq.CNOT()
        # self.gate1 = tq.CNOT()
        self.submodules = tq.QuantumModuleList()
        self.q_layer0 = TQAll(self.n_gate, tq.CNOT)
        for k in range(self.n_gate):
            self.submodules.append(tq.RY())
        # for k in range(self.n_gate):
        #     self.submodules.append(tq.CNOT())
        # self.gate0 = tq.RY(has_params=False, trainable=False)
        # self.gate1 = tq.RX(has_params=False, trainable=False)
        # self.gate2 = tq.RZ(has_params=False, trainable=False)
        self.gate1 = tq.RX(has_params=True, trainable=True)
        self.gate2 = tq.RZ(has_params=True, trainable=True)
        self.gate3 = tq.RY(has_params=True, trainable=True)
        # self.gate3 = tq.CNOT()
        self.gate4 = tq.RX(has_params=True, trainable=True)
        self.gate5 = tq.RZ(has_params=True, trainable=True)
        self.gate6 = tq.RY(has_params=True, trainable=True)
        self.gate7 = tq.RX()
        self.gate8 = tq.U2(has_params=True, trainable=True)
        self.gate9 = tq.TrainableUnitary(has_params=True, trainable=True, n_wires=3)
        self.gate10 = tq.MultiXCNOT(n_wires=5)
        self.gate11 = tq.MultiCNOT(n_wires=3)

    @tq.static_support
    def forward(self, q_device: tq.QuantumDevice, x):
        self.q_device = q_device
        self.gate1(q_device, wires=3)
        self.gate2(q_device, wires=4)
        self.gate3(q_device, wires=3)
        self.gate4(q_device, wires=3)
        self.gate5(q_device, wires=3)
        self.gate6(q_device, wires=3, inverse=True)
        self.gate7(q_device, wires=4, params=x, inverse=True)
        self.gate8(q_device, wires=2)
        self.gate9(q_device, wires=[2, 3, 4])

        self.q_layer0(q_device)
        tqf.qubitunitary(
            self.q_device,
            wires=[1, 2],
            params=[[1, 0, 0, 0], [0, 1, 0, 0], [0, 0, 0, 1], [0, 0, 1, 0]],
            static=self.static_mode,
            parent_graph=self.graph,
        )
        tqf.qubitunitary(
            self.q_device,
            wires=[1, 2],
            params=[[0, 1, 0, 0], [1, 0, 0, 0], [0, 0, 1, 0], [0, 0, 0, 1]],
            static=self.static_mode,
            parent_graph=self.graph,
        )
        self.gate10(q_device, wires=[4, 5, 6, 7, 1])
        self.gate11(q_device, wires=[2, 1, 9])

        # self.gate0(q_device, wires=[7, 4])
        # self.gate1(q_device, wires=[3, 9])

        # self.gate0(q_device, wires=1, params=x[:, 2])
        # self.gate1(q_device, wires=5, params=x[:, 0])
        # self.gate2(q_device, wires=7, params=x[:, 6])

        # self.gate2(q_device, wires=5)
        # self.gate3(q_device, wires=[3, 5])
        # self.gate4(q_device, wires=5)


class TestModuleParameterized(tq.QuantumModule):
    def __init__(self):
        super().__init__()
        # self.func_list = [
        #     {'input_idx': [0], 'func': 'ry', 'wires': [0]},
        #     {'input_idx': [1], 'func': 'ry', 'wires': [1]},
        #     {'input_idx': [2], 'func': 'ry', 'wires': [2]},
        #     {'input_idx': [3], 'func': 'ry', 'wires': [3]},
        #     {'input_idx': [4], 'func': 'rz', 'wires': [0]},
        #     {'input_idx': [5], 'func': 'rz', 'wires': [1]},
        #     {'input_idx': [6], 'func': 'rz', 'wires': [2]},
        #     {'input_idx': [7], 'func': 'rz', 'wires': [3]},
        #     {'input_idx': [8], 'func': 'rx', 'wires': [0]},
        #     {'input_idx': [9], 'func': 'rx', 'wires': [1]},
        #     {'input_idx': [10], 'func': 'rx', 'wires': [2]},
        #     {'input_idx': [11], 'func': 'rx', 'wires': [3]},
        #     {'input_idx': [12], 'func': 'ry', 'wires': [0]},
        #     {'input_idx': [13], 'func': 'ry', 'wires': [1]},
        #     {'input_idx': [14], 'func': 'ry', 'wires': [2]},
        #     {'input_idx': [15], 'func': 'ry', 'wires': [3]}
        # ]
        self.func_list = [
            {"input_idx": [6, 5, 4], "func": "u3", "wires": [1]},
            {"input_idx": [7], "func": "u1", "wires": [1]},
            {"input_idx": [0, 1, 2], "func": "u3", "wires": [0]},
            {"input_idx": [3], "func": "u1", "wires": [0]},
            {"input_idx": [8, 9, 10], "func": "u3", "wires": [2]},
            {"input_idx": [11], "func": "u1", "wires": [2]},
            {"input_idx": [12, 13, 14], "func": "u3", "wires": [3]},
            {"input_idx": [15], "func": "u1", "wires": [3]},
        ]
        self.encoder = tq.GeneralEncoder(self.func_list)

    @tq.static_support
    def forward(self, q_device, x):
        self.q_device = q_device
        self.encoder(q_device, x)


def test_tq2qiskit():
    import pdb

    pdb.set_trace()
    inputs = torch.ones((1, 1)) * 0.42
    q_dev = tq.QuantumDevice(n_wires=10)
    test_module = TestModule(q_dev)

    circuit = tq2qiskit(test_module, inputs)

    backend = AerSimulator(method="unitary")
    circuit = transpile(circuit, backend)
    circuit.save_unitary()
    result = backend.run(circuit).result()
    unitary_qiskit = result.get_unitary(circuit)

    unitary_tq = test_module.get_unitary(q_dev, inputs)
    unitary_tq = switch_little_big_endian_matrix(unitary_tq.data.numpy())

    print(unitary_qiskit)
    print(unitary_tq)
    assert np.allclose(unitary_qiskit, unitary_tq, atol=1e-6)


def test_tq2qiskit_parameterized():
    import pdb

    pdb.set_trace()
    inputs = torch.randn((1, 16))
    q_dev = tq.QuantumDevice(n_wires=4)
    test_module = TestModuleParameterized()
    test_module(q_dev, inputs)
    unitary_tq = test_module.get_unitary(q_dev, inputs)
    unitary_tq = switch_little_big_endian_matrix(unitary_tq.data.numpy())

    circuit, params = tq2qiskit_parameterized(q_dev, test_module.encoder.func_list)
    binds = {}
    for k, x in enumerate(inputs[0]):
        binds[params[k]] = x.item()

    backend = AerSimulator(method="unitary")
    circuit = transpile(circuit, backend)
    circuit.save_unitary()
    result = backend.run(circuit, parameter_binds=[binds]).result()
    unitary_qiskit = result.get_unitary(circuit)

    # print(unitary_qiskit)
    # print(unitary_tq)
    assert np.allclose(unitary_qiskit, unitary_tq, atol=1e-6)


if __name__ == "__main__":
    # test_tq2qiskit_parameterized()
    test_qiskit2tq()<|MERGE_RESOLUTION|>--- conflicted
+++ resolved
@@ -22,20 +22,7 @@
 SOFTWARE.
 """
 
-<<<<<<< HEAD
-from __future__ import annotations
-
-from typing import Iterable, List
-
-import numpy as np
-import qiskit.circuit.library.standard_gates as qiskit_gate
-import symengine
-import sympy
-import torch
-from qiskit import Aer, ClassicalRegister, QuantumCircuit, execute
-from qiskit.circuit import CircuitInstruction, Parameter, ParameterExpression
-from qiskit.circuit.parametervector import ParameterVectorElement
-=======
+
 from typing import Iterable
 
 import numpy as np
@@ -45,7 +32,6 @@
 from qiskit import ClassicalRegister, QuantumCircuit, transpile
 from qiskit.circuit import Parameter
 from qiskit_aer import AerSimulator
->>>>>>> 60ace1eb
 from torchpack.utils.logging import logger
 
 import torchquantum as tq
