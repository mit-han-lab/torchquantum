"""
MIT License

Copyright (c) 2020-present TorchQuantum Authors

Permission is hereby granted, free of charge, to any person obtaining a copy
of this software and associated documentation files (the "Software"), to deal
in the Software without restriction, including without limitation the rights
to use, copy, modify, merge, publish, distribute, sublicense, and/or sell
copies of the Software, and to permit persons to whom the Software is
furnished to do so, subject to the following conditions:

The above copyright notice and this permission notice shall be included in all
copies or substantial portions of the Software.

THE SOFTWARE IS PROVIDED "AS IS", WITHOUT WARRANTY OF ANY KIND, EXPRESS OR
IMPLIED, INCLUDING BUT NOT LIMITED TO THE WARRANTIES OF MERCHANTABILITY,
FITNESS FOR A PARTICULAR PURPOSE AND NONINFRINGEMENT. IN NO EVENT SHALL THE
AUTHORS OR COPYRIGHT HOLDERS BE LIABLE FOR ANY CLAIM, DAMAGES OR OTHER
LIABILITY, WHETHER IN AN ACTION OF CONTRACT, TORT OR OTHERWISE, ARISING FROM,
OUT OF OR IN CONNECTION WITH THE SOFTWARE OR THE USE OR OTHER DEALINGS IN THE
SOFTWARE.
"""

<<<<<<< HEAD
import os
import torch
import torchquantum as tq
import pathos.multiprocessing as multiprocessing
import itertools

from qiskit import Aer, execute, transpile, QuantumCircuit
from qiskit.providers.aer.noise import NoiseModel
from qiskit.tools.monitor import job_monitor
=======
import datetime
import itertools

import numpy as np
import pathos.multiprocessing as multiprocessing
import torch
from qiskit import QuantumCircuit, transpile
>>>>>>> 60ace1eb
from qiskit.exceptions import QiskitError
from qiskit.transpiler import PassManager
from qiskit_aer import AerSimulator
from qiskit_aer.noise import NoiseModel
from torchpack.utils.logging import logger
from tqdm import tqdm

import torchquantum as tq
from torchquantum.util import (
    get_circ_stats,
    get_expectations_from_counts,
    get_provider_hub_group_project,
)

from .qiskit_macros import IBMQ_NAMES
from .qiskit_plugin import tq2qiskit, tq2qiskit_measurement, tq2qiskit_parameterized


class EmptyPassManager(PassManager):
    def run(self, circuits, output_name: str = None, callback=None):
        return circuits


def run_job_worker(data):
    while True:
        try:
            job = AerSimulator(**(data))
            result = job.result()
            counts = result.get_counts()
            # circ_num = len(data['parameter_binds'])
            # logger.info(
            #     f'run job worker successful, circuit number = {circ_num}')
            break
        except Exception as e:
            if "Job was cancelled" in str(e):
                logger.warning("Job is cancelled manually.")
                return None
            else:
                logger.warning(f"Job failed because {e}, rerun now.")

    return counts


class QiskitProcessor(object):
    def __init__(
        self,
        use_real_qc=False,
        backend_name=None,
        backend=None,
        noise_model_name=None,
        noise_model=None,
        coupling_map_name=None,
        coupling_map=None,
        basis_gates_name=None,
        basis_gates=None,
        n_shots=8192,
        initial_layout=None,
        seed_transpiler=42,
        seed_simulator=42,
        optimization_level=None,
        max_jobs=5,
        remove_ops=False,
        remove_ops_thres=1e-4,
        transpile_with_ancilla=True,
        hub="ibm-q",
        group="open",
        project="main",
        layout_method=None,
        routing_method=None,
    ):
        self.use_real_qc = use_real_qc
        self.noise_model_name = noise_model_name
        self.backend_name = backend_name
        self.coupling_map_name = coupling_map_name
        self.basis_gates_name = basis_gates_name
        self.n_shots = n_shots
        self.initial_layout = initial_layout
        self.seed_transpiler = seed_transpiler
        self.seed_simulator = seed_simulator
        self.optimization_level = optimization_level
        self.max_jobs = max_jobs
        self.transpile_with_ancilla = transpile_with_ancilla

        self.layout_method = layout_method
        self.routing_method = routing_method

        self.hub = hub
        self.group = group
        self.project = project
        self.backend = backend
        self.provider = None
        self.noise_model = noise_model
        self.coupling_map = coupling_map
        self.basis_gates = basis_gates
        self.properties = None
        self.empty_pass_manager = EmptyPassManager()

        self.transpiled_circs = None

        self.remove_ops = remove_ops
        self.remove_ops_thres = remove_ops_thres

        self.qiskit_init()

    def get_noise_model(self, name):
        if name in IBMQ_NAMES:
            backend = self.provider.get_backend(name)
            self.properties = backend.properties()
            noise_model = NoiseModel.from_backend(backend)
        else:
            noise_model = None

        return noise_model

    def get_coupling_map(self, name):
        if name in IBMQ_NAMES:
            backend = self.provider.get_backend(name)
            coupling_map = backend.configuration().coupling_map
        else:
            if name == "four_all":
                coupling_map = [
                    [0, 1],
                    [1, 0],
                    [0, 2],
                    [2, 0],
                    [0, 3],
                    [3, 0],
                    [1, 2],
                    [2, 1],
                    [1, 3],
                    [3, 1],
                    [2, 3],
                    [3, 2],
                ]
            else:
                coupling_map = None

        return coupling_map

    def get_basis_gates(self, name):
        if name in IBMQ_NAMES:
            backend = self.provider.get_backend(name)
            basis_gates = backend.configuration().basis_gates
        else:
            basis_gates = None

        return basis_gates

    def qiskit_init(self):
        self.provider = None
        self.properties = None

        if self.backend is None:
            # initialize now
<<<<<<< HEAD
            # Retrieve token from environment.
            token = os.getenv("IBM_API_TOKEN")
=======
>>>>>>> 60ace1eb
            self.provider = get_provider_hub_group_project(
                token=token,
                hub=self.hub,
                group=self.group,
                project=self.project,
            )
            if self.use_real_qc:
                self.backend = self.provider.get_backend(self.backend_name)
                self.properties = self.backend.properties()
                self.coupling_map = self.get_coupling_map(self.backend_name)
            else:
                # use simulator
                self.backend = AerSimulator(max_parallel_experiments=0)
                self.noise_model = self.get_noise_model(self.noise_model_name)
                self.coupling_map = self.get_coupling_map(self.coupling_map_name)
                self.basis_gates = self.get_basis_gates(self.basis_gates_name)
        else:
            # predefined backend
            self.backend_name = self.backend.name()
            print(f"Use backend: {self.backend_name}")
            if self.coupling_map is None:
                self.coupling_map = self.backend.configuration().coupling_map
            if self.basis_gates is None:
                self.basis_gates = self.backend.configuration().basis_gates

    def set_layout(self, layout):
        self.initial_layout = layout

    def set_backend(self, backend):
        self.backend = backend

    def transpile(self, circs):
        if not self.transpile_with_ancilla and self.coupling_map is not None:
            # only use same number of physical qubits as virtual qubits
            # !! the risk is that the remaining graph is not a connected graph,
            # need fix this later
            coupling_map = []
            for pair in self.coupling_map:
                if all([p_wire < len(circs.qubits) for p_wire in pair]):
                    coupling_map.append(pair)
        else:
            coupling_map = self.coupling_map
        transpiled_circs = transpile(
            circuits=circs,
            backend=self.backend,
            basis_gates=self.basis_gates,
            coupling_map=coupling_map,
            initial_layout=self.initial_layout,
            seed_transpiler=self.seed_transpiler,
            optimization_level=self.optimization_level,
        )
        return transpiled_circs

    def preprocess_parameterized(
        self,
        q_device,
        q_layer_parameterized,
        q_layer_fixed,
        q_layer_measure,
        x,
    ):
        circ_parameterized, params = tq2qiskit_parameterized(
            q_device, q_layer_parameterized.func_list
        )
        circ_fixed = tq2qiskit(
            q_device,
            q_layer_fixed,
            remove_ops=self.remove_ops,
            remove_ops_thres=self.remove_ops_thres,
        )

        circ_measurement = tq2qiskit_measurement(q_device, q_layer_measure)
        circ = circ_parameterized + circ_fixed + circ_measurement

        logger.info(f"Before transpile: {get_circ_stats(circ)}")
        transpiled_circ = self.transpile(circ)
        logger.info(f"After transpile: {get_circ_stats(transpiled_circ)}")
        self.transpiled_circs = [transpiled_circ]
        # construct the parameter_binds
        binds_all = []
        for inputs_single in x:
            binds = {}
            for k, input_single in enumerate(inputs_single):
                binds[params[k]] = input_single.item()
            binds_all.append(binds)

        return transpiled_circ, binds_all

    def process_parameterized(
        self,
        q_device: tq.QuantumDevice,
        q_layer_parameterized: tq.QuantumModule,
        q_layer_fixed: tq.QuantumModule,
        q_layer_measure: tq.QuantumModule,
        x,
        parallel=True,
    ):
        """
        separate the conversion, encoder part will be converted to a
        parameterized Qiskit QuantumCircuit. The remaining part will be a
        non-parameterized QuantumCircuit. In this case, only one time of
        compilation is required.

        q_layer_parameterized needs to have a func_list to specify the gates

        for parallel:
        JobManager has bugs when submitting job, so use multiprocessing instead
        """
        transpiled_circ, binds_all = self.preprocess_parameterized(
            q_device, q_layer_parameterized, q_layer_fixed, q_layer_measure, x
        )

        if parallel:
            if hasattr(self.backend.configuration(), "max_experiments"):
                chunk_size = self.backend.configuration().max_experiments
            else:
                # using simulator, apply multithreading
                chunk_size = len(binds_all) // self.max_jobs

            if chunk_size == 0:
                split_binds = [binds_all]
            else:
                split_binds = [
                    binds_all[i : i + chunk_size]
                    for i in range(0, len(binds_all), chunk_size)
                ]

            feed_dicts = []
            for split_bind in split_binds:
                feed_dict = {
                    "experiments": transpiled_circ,
                    "backend": self.backend,
                    "pass_manager": self.empty_pass_manager,
                    "shots": self.n_shots,
                    "seed_simulator": self.seed_simulator,
                    "noise_model": self.noise_model,
                    "parameter_binds": split_bind,
                }
                feed_dicts.append(feed_dict)

            p = multiprocessing.Pool(self.max_jobs)
            results = p.map(run_job_worker, feed_dicts)
            p.close()

            if all(isinstance(result, dict) for result in results):
                counts = results
            else:
                if isinstance(results[-1], dict):
                    results[-1] = [results[-1]]
                counts = list(itertools.chain(*results))
        else:
            job = self.backend.run(
                transpiled_circ,
                pass_manager=self.empty_pass_manager,
                shots=self.n_shots,
                seed_simulator=self.seed_simulator,
                noise_model=self.noise_model,
                parameter_binds=binds_all,
            )

            result = job.result()
            counts = result.get_counts()

        measured_qiskit = get_expectations_from_counts(counts, n_wires=q_device.n_wires)
        measured_qiskit = torch.tensor(measured_qiskit, device=x.device)

        return measured_qiskit

    def preprocess_parameterized_and_shift(
        self,
        q_device,
        q_layer_parameterized,
        q_layer_fixed,
        q_layer_measure,
        x,
        shift_encoder,
        shift_this_step,
    ):
        circ_parameterized, params = tq2qiskit_parameterized(
            q_device, q_layer_parameterized.func_list
        )
        circ_fixed_list = []
        circ_fixed = tq2qiskit(
            q_device,
            q_layer_fixed,
            remove_ops=self.remove_ops,
            remove_ops_thres=self.remove_ops_thres,
        )
        circ_fixed_list.append(circ_fixed)

        # not shift encoder ==> shift fixed layer
        if not shift_encoder:
            for i, named_param in enumerate(q_layer_fixed.named_parameters()):
                if shift_this_step[i]:
                    param = named_param[-1]
                    param.copy_(param + np.pi * 0.5)
                    circ_fixed = tq2qiskit(
                        q_device,
                        q_layer_fixed,
                        remove_ops=self.remove_ops,
                        remove_ops_thres=self.remove_ops_thres,
                    )
                    circ_fixed_list.append(circ_fixed)
                    param.copy_(param - np.pi)
                    circ_fixed = tq2qiskit(
                        q_device,
                        q_layer_fixed,
                        remove_ops=self.remove_ops,
                        remove_ops_thres=self.remove_ops_thres,
                    )
                    circ_fixed_list.append(circ_fixed)
                    param.copy_(param + np.pi * 0.5)

        self.transpiled_circs = []
        for circ_fixed in circ_fixed_list:
            circ = circ_parameterized + circ_fixed
            v_c_reg_mapping = q_layer_measure.v_c_reg_mapping
            if v_c_reg_mapping is not None:
                for q_reg, c_reg in v_c_reg_mapping["v2c"].items():
                    circ.measure(q_reg, c_reg)
            else:
                circ.measure(
                    list(range(q_device.n_wires)), list(range(q_device.n_wires))
                )

            transpiled_circ = self.transpile(circ)
            self.transpiled_circs.append(transpiled_circ)
        # construct the parameter_binds
        binds_all = []
        if shift_encoder:
            for idx in range(x.size()[1]):
                x[:, idx] += np.pi * 0.5
                for inputs_single in x:
                    binds = {}
                    for k, input_single in enumerate(inputs_single):
                        binds[params[k]] = input_single.item()
                    binds_all.append(binds)

                x[:, idx] -= np.pi
                for inputs_single in x:
                    binds = {}
                    for k, input_single in enumerate(inputs_single):
                        binds[params[k]] = input_single.item()
                    binds_all.append(binds)

                x[:, idx] += np.pi * 0.5
        else:
            for inputs_single in x:
                binds = {}
                for k, input_single in enumerate(inputs_single):
                    binds[params[k]] = input_single.item()
                binds_all.append(binds)

        return self.transpiled_circs, binds_all

    def process_parameterized_and_shift(
        self,
        q_device: tq.QuantumDevice,
        q_layer_parameterized: tq.QuantumModule,
        q_layer_fixed: tq.QuantumModule,
        q_layer_measure: tq.QuantumModule,
        x,
        shift_encoder=False,
        parallel=True,
        shift_this_step=None,
    ):
        """
        separate the conversion, encoder part will be converted to a
        parameterized Qiskit QuantumCircuit. The remaining part will be a
        non-parameterized QuantumCircuit. In this case, only one time of
        compilation is required.

        q_layer_parameterized needs to have a func_list to specify the gates

        for parallel:
        JobManager has bugs when submitting job, so use multiprocessing instead
        """
        transpiled_circs, binds_all = self.preprocess_parameterized_and_shift(
            q_device,
            q_layer_parameterized,
            q_layer_fixed,
            q_layer_measure,
            x,
            shift_encoder,
            shift_this_step,
        )

        time_spent_list = []

        if parallel:
            if hasattr(self.backend.configuration(), "max_experiments"):
                chunk_size = self.backend.configuration().max_experiments
            else:
                # using simulator, apply multithreading
                chunk_size = len(binds_all) // self.max_jobs

            split_binds = [
                binds_all[i : i + chunk_size]
                for i in range(0, len(binds_all), chunk_size)
            ]

            feed_dicts = []
            for split_bind in split_binds:
                feed_dict = {
                    "experiments": transpiled_circs,
                    "backend": self.backend,
                    "pass_manager": self.empty_pass_manager,
                    "shots": self.n_shots,
                    "seed_simulator": self.seed_simulator,
                    "noise_model": self.noise_model,
                    "parameter_binds": split_bind,
                }
                feed_dicts.append(feed_dict)

            p = multiprocessing.Pool(self.max_jobs)
            results = p.map(run_job_worker, feed_dicts)
            p.close()

            if all(isinstance(result, dict) for result in results):
                counts = results
            else:
                if isinstance(results[-1], dict):
                    results[-1] = [results[-1]]
                counts = list(itertools.chain(*results))
        else:
            chunk_size = 75 // len(binds_all)
            split_circs = [
                transpiled_circs[i : i + chunk_size]
                for i in range(0, len(transpiled_circs), chunk_size)
            ]
            counts = []
            total_time_spent = datetime.timedelta()
            total_cont = 0
            for circ in split_circs:
                while True:
                    try:
                        job = self.backend.run(
                            circ,
                            pass_manager=self.empty_pass_manager,
                            shots=self.n_shots,
                            seed_simulator=self.seed_simulator,
                            noise_model=self.noise_model,
                            parameter_binds=binds_all,
                        )

                        result = (
                            job.result()
                        )  # qiskit.providers.ibmq.job.exceptions.IBMQJobFailureError:Job has failed. Use the error_message() method to get more details
                        counts = counts + result.get_counts()
                        # time_per_step = job.time_per_step()
                        # time_spent = time_per_step['COMPLETED'] - time_per_step['RUNNING'] + time_per_step['QUEUED'] - job.time_per_step()['CREATING']
                        # time_spent_list.append(time_spent)
                        # print(time_spent)
                        # total_time_spent += time_spent
                        # total_cont += 1
                        # print(total_time_spent / total_cont)
                        break
                    except QiskitError as e:
                        logger.warning("Job failed, rerun now.")
                        print(e.message)

        measured_qiskit = get_expectations_from_counts(counts, n_wires=q_device.n_wires)
        measured_qiskit = torch.tensor(measured_qiskit, device=x.device)

        return measured_qiskit, time_spent_list

    def process_multi_measure(
        self,
        q_device: tq.QuantumDevice,
        q_layer: tq.QuantumModule,
        q_layer_measure: tq.QuantumModule,
    ):
        obs_list = q_layer_measure.obs_list
        circ_fixed = tq2qiskit(
            q_device,
            q_layer,
            remove_ops=self.remove_ops,
            remove_ops_thres=self.remove_ops_thres,
        )

        transpiled_circ_fixed = self.transpile(circ_fixed)

        circ_all = []

        for hamil in obs_list:
            circ_diagonalize = QuantumCircuit(q_device.n_wires, q_device.n_wires)

            # diagonalize the measurements
            for wire, observable in zip(hamil["wires"], hamil["observables"]):
                if observable == "x":
                    circ_diagonalize.h(qubit=wire)
                elif observable == "y":
                    circ_diagonalize.z(qubit=wire)
                    circ_diagonalize.s(qubit=wire)
                    circ_diagonalize.h(qubit=wire)

            circ_measurement = tq2qiskit_measurement(q_device, q_layer_measure)

            circ_diagonalize = circ_diagonalize + circ_measurement

            transpiled_circ_diagonalize = self.transpile(circ_diagonalize)
            circ_all.append(transpiled_circ_fixed + transpiled_circ_diagonalize)

        self.transpiled_circs = circ_all

        if hasattr(self.backend.configuration(), "max_experiments"):
            chunk_size = self.backend.configuration().max_experiments
        else:
            # using simulator, apply multithreading
            chunk_size = len(circ_all) // self.max_jobs

        split_circs = [
            circ_all[i : i + chunk_size] for i in range(0, len(circ_all), chunk_size)
        ]

        feed_dicts = []
        for split_circ in split_circs:
            feed_dict = {
                "experiments": split_circ,
                "backend": self.backend,
                "pass_manager": self.empty_pass_manager,
                "shots": self.n_shots,
                "seed_simulator": self.seed_simulator,
                "noise_model": self.noise_model,
            }
            feed_dicts.append(feed_dict)

        p = multiprocessing.Pool(self.max_jobs)
        results = p.map(run_job_worker, feed_dicts)
        p.close()

        if all(isinstance(result, dict) for result in results):
            counts = results
        else:
            if isinstance(results[-1], dict):
                results[-1] = [results[-1]]
            counts = list(itertools.chain(*results))

        measured_qiskit = get_expectations_from_counts(counts, n_wires=q_device.n_wires)

        measured_qiskit = torch.tensor(measured_qiskit, device=q_device.state.device)

        return measured_qiskit

    def process(
        self,
        q_device: tq.QuantumDevice,
        q_layer: tq.QuantumModule,
        q_layer_measure: tq.QuantumModule,
        x,
    ):
        circs = []
        for i, x_single in tqdm(enumerate(x)):
            circ = tq2qiskit(q_device, q_layer, x_single.unsqueeze(0))
            circ_measurement = tq2qiskit_measurement(q_device, q_layer_measure)
            circ = circ + circ_measurement

            circs.append(circ)

        transpiled_circs = self.transpile(circs)
        self.transpiled_circs = transpiled_circs

        job = self.backend.run(
            transpiled_circs,
            shots=self.n_shots,
            # initial_layout=self.initial_layout,
            seed_transpiler=self.seed_transpiler,
            seed_simulator=self.seed_simulator,
            coupling_map=self.coupling_map,
            basis_gates=self.basis_gates,
            noise_model=self.noise_model,
            optimization_level=self.optimization_level,
        )

        result = job.result()
        counts = result.get_counts()

        measured_qiskit = get_expectations_from_counts(counts, n_wires=q_device.n_wires)
        measured_qiskit = torch.tensor(measured_qiskit, device=x.device)

        return measured_qiskit

    def process_ready_circs_get_counts(self, circs_all, parallel=True):
        circs_all_transpiled = []
        for circ in tqdm(circs_all):
            circs_all_transpiled.append(self.transpile(circ))

        circs_all = circs_all_transpiled

        if parallel:
            if hasattr(self.backend.configuration(), "max_experiments"):
                chunk_size = self.backend.configuration().max_experiments
            else:
                # using simulator, apply multithreading
                chunk_size = len(circs_all) // self.max_jobs
                if chunk_size == 0:
                    chunk_size = 1

            split_circs = [
                circs_all[i : i + chunk_size]
                for i in range(0, len(circs_all), chunk_size)
            ]

            feed_dicts = []
            for split_circ in split_circs:
                feed_dict = {
                    "experiments": split_circ,
                    "backend": self.backend,
                    "pass_manager": self.empty_pass_manager,
                    "shots": self.n_shots,
                    "seed_simulator": self.seed_simulator,
                    "noise_model": self.noise_model,
                }
                feed_dicts.append(feed_dict)

            p = multiprocessing.Pool(self.max_jobs)
            results = p.map(run_job_worker, feed_dicts)
            p.close()

            if all(isinstance(result, dict) for result in results):
                counts = results
            else:
                if isinstance(results[-1], dict):
                    results[-1] = [results[-1]]
                counts = list(itertools.chain(*results))
        else:
            job = self.backend.run(
                circs_all,
                pass_manager=self.empty_pass_manager,
                shots=self.n_shots,
                seed_simulator=self.seed_simulator,
                noise_model=self.noise_model,
            )

            result = job.result()
            counts = [result.get_counts()]
        return counts

    def process_ready_circs(self, q_device, circs_all, parallel=True):
        counts = self.process_ready_circs_get_counts(circs_all, parallel=parallel)
        measured_qiskit = get_expectations_from_counts(counts, n_wires=q_device.n_wires)
        measured_torch = torch.tensor(measured_qiskit)
        return measured_torch

    def process_circs_get_joint_expval(self, circs_all, observable, parallel=True):
        """
        This function is used to compute the joint expectation value of a list of observables
        we add diagonalizing gates before sending them to the backend
        """
        observable = observable.upper()
        circs_all_diagonalized = []
        for circ_ in circs_all:
            circ = circ_.copy()
            for k, obs in enumerate(observable):
                if obs == "X":
                    circ.h(k)
                elif obs == "Y":
                    circ.z(k)
                    circ.s(k)
                    circ.h(k)
            circ.measure_all()
            circs_all_diagonalized.append(circ)

        expval_all = []

        mask = np.ones(len(observable), dtype=bool)
        mask[np.array([*observable]) == "I"] = False

        counts = self.process_ready_circs_get_counts(
            circs_all_diagonalized, parallel=parallel
        )

        # here we need to switch the little and big endian of distribution bitstrings
        distributions = []
        for count in counts:
            distribution = {}
            for k, v in count.items():
                distribution[k[::-1]] = v
            distributions.append(distribution)

        for distri in distributions:
            n_eigen_one = 0
            n_eigen_minus_one = 0
            for bitstring, n_count in distri.items():
                if (
                    np.dot(list(map(lambda x: eval(x), [*bitstring])), mask).sum() % 2
                    == 0
                ):
                    n_eigen_one += n_count
                else:
                    n_eigen_minus_one += n_count

            expval = (
                n_eigen_one / self.n_shots + (-1) * n_eigen_minus_one / self.n_shots
            )
            expval_all.append(expval)

        return expval_all


if __name__ == "__main__":
    import pdb

    pdb.set_trace()
    circ = QuantumCircuit(3)
    circ.h(0)
    circ.cx(0, 1)
    circ.cx(1, 2)
    circ.rx(0.1, 0)

    qiskit_processor = QiskitProcessor(use_real_qc=False)

    qiskit_processor.process_circs_get_joint_expval([circ], "XII")

    qdev = tq.QuantumDevice(n_wires=3, bsz=1)
    qdev.h(0)
    qdev.cx([0, 1])
    qdev.cx([1, 2])
    qdev.rx(0, 0.1)

    from torchquantum.measurement import expval_joint_sampling

    print(expval_joint_sampling(qdev, "XII", n_shots=8192))<|MERGE_RESOLUTION|>--- conflicted
+++ resolved
@@ -22,17 +22,7 @@
 SOFTWARE.
 """
 
-<<<<<<< HEAD
 import os
-import torch
-import torchquantum as tq
-import pathos.multiprocessing as multiprocessing
-import itertools
-
-from qiskit import Aer, execute, transpile, QuantumCircuit
-from qiskit.providers.aer.noise import NoiseModel
-from qiskit.tools.monitor import job_monitor
-=======
 import datetime
 import itertools
 
@@ -40,7 +30,7 @@
 import pathos.multiprocessing as multiprocessing
 import torch
 from qiskit import QuantumCircuit, transpile
->>>>>>> 60ace1eb
+
 from qiskit.exceptions import QiskitError
 from qiskit.transpiler import PassManager
 from qiskit_aer import AerSimulator
@@ -195,11 +185,8 @@
 
         if self.backend is None:
             # initialize now
-<<<<<<< HEAD
             # Retrieve token from environment.
             token = os.getenv("IBM_API_TOKEN")
-=======
->>>>>>> 60ace1eb
             self.provider = get_provider_hub_group_project(
                 token=token,
                 hub=self.hub,
